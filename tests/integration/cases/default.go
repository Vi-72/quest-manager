--- conflicted
+++ resolved
@@ -28,11 +28,9 @@
 
 // SetupSuite initializes resources before running all tests in the suite
 func (s *DefaultSuite) SetupSuite() {
-<<<<<<< HEAD
 	container := NewTestDIContainer(s.SuiteDIContainer, false)
 	cmd.MustAutoMigrate(container.DB)
 	container.TearDownTest()
-=======
 	// Создаем тестовую базу данных если ее нет
 	cmd.CreateDbIfNotExists("localhost", "5432", "postgres", "password", "quest_test", "disable")
 
@@ -60,7 +58,6 @@
 
 	err = s.TestDIContainer.CleanupDatabase()
 	s.Require().NoError(err, "Failed to cleanup database")
->>>>>>> 60b95b8b
 }
 
 // TearDownSuite cleans up resources after completing all tests in the suite
@@ -68,9 +65,7 @@
 
 // SetupTest prepares state before each test
 func (s *DefaultSuite) SetupTest() {
-<<<<<<< HEAD
 	s.TestDIContainer = NewTestDIContainer(s.SuiteDIContainer, true)
-=======
 	tx := s.TestDIContainer.DB.Begin()
 	s.Require().NoError(tx.Error)
 
@@ -95,18 +90,14 @@
 	s.TestDIContainer.ListAssignedQuestsHandler = queries.NewListAssignedQuestsQueryHandler(s.TestDIContainer.QuestRepository)
 
 	s.tx = tx
->>>>>>> 60b95b8b
 }
 
 // TearDownTest cleans state after each test
 func (s *DefaultSuite) TearDownTest() {
 	s.TestDIContainer.WaitForEventProcessing(0)
-<<<<<<< HEAD
 	s.TestDIContainer.TearDownTest()
-=======
 	if s.tx != nil {
 		_ = s.tx.Rollback()
 		s.tx = nil
 	}
->>>>>>> 60b95b8b
 }