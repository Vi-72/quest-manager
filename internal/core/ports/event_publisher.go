--- conflicted
+++ resolved
@@ -17,13 +17,6 @@
 type NullEventPublisher struct{}
 
 func (p *NullEventPublisher) Publish(ctx context.Context, events ...ddd.DomainEvent) error {
-<<<<<<< HEAD
-	// In production there would be integration with message broker (RabbitMQ, Kafka, etc.)
-	// For now just log events
-	for _, event := range events {
-		// TODO: add structured logging
-		_ = event
-=======
 	// In production, integrate with a message broker (RabbitMQ, Kafka, etc.)
 	// For now, just log the events
 	for _, event := range events {
@@ -31,19 +24,13 @@
 			slog.String("event_name", event.GetName()),
 			slog.String("event_id", event.GetID().String()),
 		)
->>>>>>> fc1d5f12
 	}
 	return nil
 }
 
 func (p *NullEventPublisher) PublishAsync(ctx context.Context, events ...ddd.DomainEvent) {
-<<<<<<< HEAD
-	// Async version - just call synchronous
-	_ = p.Publish(ctx, events...)
-=======
 	// Asynchronous version - simply call the synchronous one
 	if err := p.Publish(ctx, events...); err != nil {
 		slog.ErrorContext(ctx, "failed to publish domain events", slog.Any("error", err))
 	}
->>>>>>> fc1d5f12
 }